--- conflicted
+++ resolved
@@ -13,11 +13,7 @@
     <parent>
         <groupId>org.apache.nifi</groupId>
         <artifactId>nifi-toolkit</artifactId>
-<<<<<<< HEAD
-        <version>1.9.2-SNAPSHOT</version>
-=======
         <version>1.9.3-SNAPSHOT</version>
->>>>>>> 4255528a
     </parent>
 
     <modelVersion>4.0.0</modelVersion>
@@ -38,11 +34,7 @@
         <dependency>
             <groupId>org.apache.nifi</groupId>
             <artifactId>nifi-toolkit-tls</artifactId>
-<<<<<<< HEAD
-            <version>1.9.2-SNAPSHOT</version>
-=======
-            <version>1.9.3-SNAPSHOT</version>
->>>>>>> 4255528a
+            <version>1.9.3-SNAPSHOT</version>
         </dependency>
         <dependency>
             <groupId>com.fasterxml.jackson.core</groupId>
@@ -52,11 +44,7 @@
         <dependency>
             <groupId>org.apache.nifi</groupId>
             <artifactId>nifi-client-dto</artifactId>
-<<<<<<< HEAD
-            <version>1.9.2-SNAPSHOT</version>
-=======
-            <version>1.9.3-SNAPSHOT</version>
->>>>>>> 4255528a
+            <version>1.9.3-SNAPSHOT</version>
             <exclusions>
                 <exclusion>
                     <groupId>ch.qos.logback</groupId>
@@ -67,11 +55,7 @@
         <dependency>
             <groupId>org.apache.nifi</groupId>
             <artifactId>nifi-web-security</artifactId>
-<<<<<<< HEAD
-            <version>1.9.2-SNAPSHOT</version>
-=======
-            <version>1.9.3-SNAPSHOT</version>
->>>>>>> 4255528a
+            <version>1.9.3-SNAPSHOT</version>
             <exclusions>
                 <exclusion>
                     <groupId>ch.qos.logback</groupId>
@@ -86,11 +70,7 @@
         <dependency>
             <groupId>org.apache.nifi</groupId>
             <artifactId>nifi-properties</artifactId>
-<<<<<<< HEAD
-            <version>1.9.2-SNAPSHOT</version>
-=======
-            <version>1.9.3-SNAPSHOT</version>
->>>>>>> 4255528a
+            <version>1.9.3-SNAPSHOT</version>
             <exclusions>
                 <exclusion>
                     <groupId>ch.qos.logback</groupId>
@@ -101,11 +81,7 @@
         <dependency>
             <groupId>org.apache.nifi</groupId>
             <artifactId>nifi-properties-loader</artifactId>
-<<<<<<< HEAD
-            <version>1.9.2-SNAPSHOT</version>
-=======
-            <version>1.9.3-SNAPSHOT</version>
->>>>>>> 4255528a
+            <version>1.9.3-SNAPSHOT</version>
             <exclusions>
                 <exclusion>
                     <groupId>ch.qos.logback</groupId>
@@ -116,11 +92,7 @@
         <dependency>
             <groupId>org.apache.nifi</groupId>
             <artifactId>nifi-security-utils</artifactId>
-<<<<<<< HEAD
-            <version>1.9.2-SNAPSHOT</version>
-=======
-            <version>1.9.3-SNAPSHOT</version>
->>>>>>> 4255528a
+            <version>1.9.3-SNAPSHOT</version>
             <exclusions>
                 <exclusion>
                     <groupId>ch.qos.logback</groupId>
