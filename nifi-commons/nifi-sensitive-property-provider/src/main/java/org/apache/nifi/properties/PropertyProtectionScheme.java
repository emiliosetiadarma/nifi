/*
 * Licensed to the Apache Software Foundation (ASF) under one or more
 * contributor license agreements.  See the NOTICE file distributed with
 * this work for additional information regarding copyright ownership.
 * The ASF licenses this file to You under the Apache License, Version 2.0
 * (the "License"); you may not use this file except in compliance with
 * the License.  You may obtain a copy of the License at
 *
 *     http://www.apache.org/licenses/LICENSE-2.0
 *
 * Unless required by applicable law or agreed to in writing, software
 * distributed under the License is distributed on an "AS IS" BASIS,
 * WITHOUT WARRANTIES OR CONDITIONS OF ANY KIND, either express or implied.
 * See the License for the specific language governing permissions and
 * limitations under the License.
 */
package org.apache.nifi.properties;

import java.util.Arrays;
import java.util.Objects;

/**
 * A scheme for protecting sensitive properties.  Each scheme is intended to be backed by an implementation of
 * SensitivePropertyProvider.
 */
public enum PropertyProtectionScheme {
    AES_GCM("aes/gcm/(128|192|256)", "aes/gcm/%s", "AES Sensitive Property Provider", true),
<<<<<<< HEAD
    AWS_KMS("aws/kms", "aws/kms", "AWS KMS Sensitive Property Provider", false);
=======
    HASHICORP_VAULT_TRANSIT("hashicorp/vault/transit/[a-zA-Z0-9_-]+", "hashicorp/vault/transit/%s", "HashiCorp Vault Transit Engine Sensitive Property Provider", false);

>>>>>>> 1033e77e
    PropertyProtectionScheme(final String identifierPattern, final String identifierFormat, final String name, final boolean requiresSecretKey) {
        this.identifierPattern = identifierPattern;
        this.identifierFormat = identifierFormat;
        this.name = name;
        this.requiresSecretKey = requiresSecretKey;
    }

    private final String identifierFormat;
    private final String identifierPattern;
    private final String name;
    private final boolean requiresSecretKey;

    /**
     * Returns a the identifier of the PropertyProtectionScheme.
     * @param args scheme-specific arguments used to fill in the formatted identifierPattern
     * @return The identifier of the PropertyProtectionScheme
     */
    public String getIdentifier(final String... args) {
        return String.format(identifierFormat, args);
    }

    /**
     * Returns whether this scheme requires a secret key.
     * @return True if this scheme requires a secret key
     */
    public boolean requiresSecretKey() {
        return requiresSecretKey;
    }

    /**
     * Returns the name of the PropertyProtectionScheme.
     * @return The name
     */
    public String getName() {
        return name;
    }

    /**
     * Returns the PropertyProtectionScheme matching the provided name.
     * @param identifier The unique PropertyProtectionScheme identifier
     * @return The matching PropertyProtectionScheme
     * @throws IllegalArgumentException If the name was not recognized
     */
    public static PropertyProtectionScheme fromIdentifier(final String identifier) {
        Objects.requireNonNull(identifier, "Identifier must be specified");
        return Arrays.stream(PropertyProtectionScheme.values())
                .filter(scheme -> identifier.matches(scheme.identifierPattern))
                .findFirst()
                .orElseThrow(() -> new IllegalArgumentException("Unrecognized protection scheme :" + identifier));
    }
}<|MERGE_RESOLUTION|>--- conflicted
+++ resolved
@@ -25,12 +25,9 @@
  */
 public enum PropertyProtectionScheme {
     AES_GCM("aes/gcm/(128|192|256)", "aes/gcm/%s", "AES Sensitive Property Provider", true),
-<<<<<<< HEAD
-    AWS_KMS("aws/kms", "aws/kms", "AWS KMS Sensitive Property Provider", false);
-=======
+    AWS_KMS("aws/kms", "aws/kms", "AWS KMS Sensitive Property Provider", false),
     HASHICORP_VAULT_TRANSIT("hashicorp/vault/transit/[a-zA-Z0-9_-]+", "hashicorp/vault/transit/%s", "HashiCorp Vault Transit Engine Sensitive Property Provider", false);
 
->>>>>>> 1033e77e
     PropertyProtectionScheme(final String identifierPattern, final String identifierFormat, final String name, final boolean requiresSecretKey) {
         this.identifierPattern = identifierPattern;
         this.identifierFormat = identifierFormat;
