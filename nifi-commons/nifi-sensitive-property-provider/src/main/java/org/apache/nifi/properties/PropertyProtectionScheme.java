/*
 * Licensed to the Apache Software Foundation (ASF) under one or more
 * contributor license agreements.  See the NOTICE file distributed with
 * this work for additional information regarding copyright ownership.
 * The ASF licenses this file to You under the Apache License, Version 2.0
 * (the "License"); you may not use this file except in compliance with
 * the License.  You may obtain a copy of the License at
 *
 *     http://www.apache.org/licenses/LICENSE-2.0
 *
 * Unless required by applicable law or agreed to in writing, software
 * distributed under the License is distributed on an "AS IS" BASIS,
 * WITHOUT WARRANTIES OR CONDITIONS OF ANY KIND, either express or implied.
 * See the License for the specific language governing permissions and
 * limitations under the License.
 */
package org.apache.nifi.properties;

import java.util.Arrays;
import java.util.Objects;

/**
 * A scheme for protecting sensitive properties.  Each scheme is intended to be backed by an implementation of
 * SensitivePropertyProvider.
 */
public enum PropertyProtectionScheme {
    AES_GCM("aes/gcm/(128|192|256)", "aes/gcm/%s", "AES Sensitive Property Provider", true),
    AWS_KMS("aws/kms", "aws/kms", "AWS KMS Sensitive Property Provider", false),
<<<<<<< HEAD
    AZURE_KEYVAULT_KEY("azure/keyvault/key", "azure/keyvault/key", "Azure Key Vault Key Sensitive Property Provider", false),
=======
    HASHICORP_VAULT_KV("hashicorp/vault/kv/[a-zA-Z0-9_-]+", "hashicorp/vault/kv/%s", "HashiCorp Vault Key/Value Engine Sensitive Property Provider", false),
>>>>>>> cc1e9665
    HASHICORP_VAULT_TRANSIT("hashicorp/vault/transit/[a-zA-Z0-9_-]+", "hashicorp/vault/transit/%s", "HashiCorp Vault Transit Engine Sensitive Property Provider", false);

    PropertyProtectionScheme(final String identifierPattern, final String identifierFormat, final String name, final boolean requiresSecretKey) {
        this.identifierPattern = identifierPattern;
        this.identifierFormat = identifierFormat;
        this.name = name;
        this.requiresSecretKey = requiresSecretKey;
    }

    private final String identifierFormat;
    private final String identifierPattern;
    private final String name;
    private final boolean requiresSecretKey;

    /**
     * Returns a the identifier of the PropertyProtectionScheme.
     * @param args scheme-specific arguments used to fill in the formatted identifierPattern
     * @return The identifier of the PropertyProtectionScheme
     */
    public String getIdentifier(final String... args) {
        return String.format(identifierFormat, args);
    }

    /**
     * Returns whether this scheme requires a secret key.
     * @return True if this scheme requires a secret key
     */
    public boolean requiresSecretKey() {
        return requiresSecretKey;
    }

    /**
     * Returns the name of the PropertyProtectionScheme.
     * @return The name
     */
    public String getName() {
        return name;
    }

    /**
     * Returns the PropertyProtectionScheme matching the provided name.
     * @param identifier The unique PropertyProtectionScheme identifier
     * @return The matching PropertyProtectionScheme
     * @throws IllegalArgumentException If the name was not recognized
     */
    public static PropertyProtectionScheme fromIdentifier(final String identifier) {
        Objects.requireNonNull(identifier, "Identifier must be specified");
        return Arrays.stream(PropertyProtectionScheme.values())
                .filter(scheme -> identifier.matches(scheme.identifierPattern))
                .findFirst()
                .orElseThrow(() -> new IllegalArgumentException("Unrecognized protection scheme :" + identifier));
    }
}<|MERGE_RESOLUTION|>--- conflicted
+++ resolved
@@ -26,11 +26,8 @@
 public enum PropertyProtectionScheme {
     AES_GCM("aes/gcm/(128|192|256)", "aes/gcm/%s", "AES Sensitive Property Provider", true),
     AWS_KMS("aws/kms", "aws/kms", "AWS KMS Sensitive Property Provider", false),
-<<<<<<< HEAD
     AZURE_KEYVAULT_KEY("azure/keyvault/key", "azure/keyvault/key", "Azure Key Vault Key Sensitive Property Provider", false),
-=======
     HASHICORP_VAULT_KV("hashicorp/vault/kv/[a-zA-Z0-9_-]+", "hashicorp/vault/kv/%s", "HashiCorp Vault Key/Value Engine Sensitive Property Provider", false),
->>>>>>> cc1e9665
     HASHICORP_VAULT_TRANSIT("hashicorp/vault/transit/[a-zA-Z0-9_-]+", "hashicorp/vault/transit/%s", "HashiCorp Vault Transit Engine Sensitive Property Provider", false);
 
     PropertyProtectionScheme(final String identifierPattern, final String identifierFormat, final String name, final boolean requiresSecretKey) {
