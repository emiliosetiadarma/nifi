--- conflicted
+++ resolved
@@ -21,8 +21,6 @@
         <version>1.14.0-SNAPSHOT</version>
     </parent>
     <artifactId>nifi-sensitive-property-provider</artifactId>
-<<<<<<< HEAD
-=======
     <dependencyManagement>
         <dependencies>
             <dependency>
@@ -34,7 +32,6 @@
             </dependency>
         </dependencies>
     </dependencyManagement>
->>>>>>> bdbcf852
     <dependencies>
         <dependency>
             <groupId>org.apache.nifi</groupId>
@@ -56,14 +53,13 @@
             <version>1.14.0-SNAPSHOT</version>
         </dependency>
         <dependency>
-<<<<<<< HEAD
             <groupId>software.amazon.awssdk</groupId>
             <artifactId>kms</artifactId>
             <version>2.16.29</version>
-=======
+        </dependency>
+        <dependency>
             <groupId>com.google.cloud</groupId>
             <artifactId>google-cloud-kms</artifactId>
->>>>>>> bdbcf852
         </dependency>
         <dependency>
             <groupId>org.apache.nifi</groupId>
