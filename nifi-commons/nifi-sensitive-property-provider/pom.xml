--- conflicted
+++ resolved
@@ -53,10 +53,10 @@
             <version>1.14.0-SNAPSHOT</version>
         </dependency>
         <dependency>
-<<<<<<< HEAD
             <groupId>com.google.cloud</groupId>
             <artifactId>google-cloud-kms</artifactId>
-=======
+        </dependency>
+        <dependency>
             <groupId>org.apache.nifi</groupId>
             <artifactId>nifi-vault-utils</artifactId>
             <version>1.14.0-SNAPSHOT</version>
@@ -66,7 +66,6 @@
             <artifactId>commons-io</artifactId>
             <version>2.10.0</version>
             <scope>test</scope>
->>>>>>> 1033e77e
         </dependency>
     </dependencies>
     <build>
