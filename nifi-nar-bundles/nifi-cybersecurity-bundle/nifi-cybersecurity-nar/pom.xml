--- conflicted
+++ resolved
@@ -19,19 +19,11 @@
     <parent>
         <groupId>org.apache.nifi</groupId>
         <artifactId>nifi-cybersecurity-bundle</artifactId>
-<<<<<<< HEAD
-        <version>1.9.2-SNAPSHOT</version>
-    </parent>
-
-    <artifactId>nifi-cybersecurity-nar</artifactId>
-    <version>1.9.2-SNAPSHOT</version>
-=======
         <version>1.9.3-SNAPSHOT</version>
     </parent>
 
     <artifactId>nifi-cybersecurity-nar</artifactId>
     <version>1.9.3-SNAPSHOT</version>
->>>>>>> 4255528a
     <packaging>nar</packaging>
     <properties>
         <maven.javadoc.skip>true</maven.javadoc.skip>
@@ -42,11 +34,7 @@
         <dependency>
             <groupId>org.apache.nifi</groupId>
             <artifactId>nifi-cybersecurity-processors</artifactId>
-<<<<<<< HEAD
-            <version>1.9.2-SNAPSHOT</version>
-=======
             <version>1.9.3-SNAPSHOT</version>
->>>>>>> 4255528a
         </dependency>
     </dependencies>
 
