--- conflicted
+++ resolved
@@ -58,13 +58,12 @@
             <artifactId>nifi-security-utils</artifactId>
         </dependency>
         <dependency>
-<<<<<<< HEAD
+            <groupId>org.apache.nifi</groupId>
+            <artifactId>nifi-sensitive-property-provider</artifactId>
+        </dependency>
+        <dependency>
             <groupId>software.amazon.awssdk</groupId>
             <artifactId>kms</artifactId>
-=======
-            <groupId>org.apache.nifi</groupId>
-            <artifactId>nifi-sensitive-property-provider</artifactId>
->>>>>>> 6f04b457
         </dependency>
     </dependencies>
     <build>
